--- conflicted
+++ resolved
@@ -89,18 +89,10 @@
                                          ++ " \""
                                          ++ inside (column+1) line xs
                                        )
-<<<<<<< HEAD
-        outside column line ('\n':xs) = '\n':(outside 0 (line+1) xs)
-=======
         outside _ line ('\n':xs) = '\n':(outside 0 (line+1) xs)
->>>>>>> ea5b8936
         outside column line (x:xs) = x:(outside (column+1) line xs)
         inside :: Int -> Int -> String -> String
         inside _ _ [] = []
         inside column line ('"':xs) = '"':')':(outside (column+1) line xs)
-<<<<<<< HEAD
-        inside column line ('\n':xs) = '\n':(inside 0 (line+1) xs)
-=======
         inside _ line ('\n':xs) = '\n':(inside 0 (line+1) xs)
->>>>>>> ea5b8936
         inside column line (x:xs) = x:(inside (column+1) line xs)