name:                tidal
<<<<<<< HEAD
version:             0.9.11
=======
version:             1.0.0
>>>>>>> e726e982
synopsis:            Pattern language for improvised music
-- description:
homepage:            http://tidalcycles.org/
license:             GPL-3
license-file:        LICENSE
author:              Alex McLean
maintainer:          Alex McLean <alex@slab.org>, Mike Hodnick <mike.hodnick@gmail.com>
Stability:           Experimental
Copyright:           (c) Tidal contributors, 2018
category:            Sound
build-type:          Simple
cabal-version:       >=1.10
tested-with:         GHC == 7.10.3, GHC == 8.0.1, GHC == 8.4.1

Extra-source-files: README.md CHANGELOG.md tidal.el

Description: Tidal is a domain specific language for live coding pattern.

library
  if impl(ghc == 8.4.1)
    cpp-options: -DTIDAL_SEMIGROUP

  ghc-options: -Wall 
  hs-source-dirs:
                 src
                        
  default-language:    Haskell2010
  
  Exposed-modules:     Sound.Tidal.Bjorklund
                       Sound.Tidal.Control
                       Sound.Tidal.Context
                       Sound.Tidal.Core
                       Sound.Tidal.Params
                       Sound.Tidal.Parse
                       Sound.Tidal.Pattern
                       Sound.Tidal.Stream
                       Sound.Tidal.Tempo
                       Sound.Tidal.UI
                       Sound.Tidal.Utils

  Build-depends:
      base < 5
    , containers
    , hashable
    , colour
    , hosc >= 0.16
    , text
    , mersenne-random-pure64
    , time
    , parsec
    , safe
    , websockets > 0.8
    , mtl >= 2.1
    , monad-loops
    , network
              
  if !impl(ghc >= 8.4.1)
    build-depends: semigroups == 0.18.*

test-suite tests
  type: exitcode-stdio-1.0
  main-is: Test.hs
  hs-source-dirs:
      test
  ghc-options: -Wall 
  build-depends:
                base ==4.*
              , microspec >= 0.2.0.1
              , containers
              , tidal

  default-language: Haskell2010

source-repository head
  type:     git
  location: https://github.com/tidalcycles/Tidal<|MERGE_RESOLUTION|>--- conflicted
+++ resolved
@@ -1,9 +1,5 @@
 name:                tidal
-<<<<<<< HEAD
-version:             0.9.11
-=======
 version:             1.0.0
->>>>>>> e726e982
 synopsis:            Pattern language for improvised music
 -- description:
 homepage:            http://tidalcycles.org/
