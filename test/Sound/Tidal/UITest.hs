--- conflicted
+++ resolved
@@ -251,7 +251,6 @@
           (bite 4 "0 2*2" (Sound.Tidal.Core.run 8))
           ("[0 1] [4 5]*2" :: Pattern Int)
 
-<<<<<<< HEAD
     describe "chooseBy" $ do
       it "chooses from elements based on closest scaled double value" $ do
         compareP (Arc 0 4)
@@ -261,7 +260,7 @@
         compareP (Arc 0 4)
           (("0"::Pattern Int) |+ chooseBy (sig fromRational) [0,1,2,3])
           ("<0>"::Pattern Int)
-=======
+
     describe "arpeggiate" $ do 
       it "can arpeggiate" $ do 
          compareP (Arc 0 1) 
@@ -274,5 +273,4 @@
       it "can arpeggiate a 'sped up' pattern" $ do
         compareP (Arc 0 4)
           (arpeggiate $ "[0,0]*2")
-          ("0 0 0 0" :: Pattern Int)
->>>>>>> 600b1f51
+          ("0 0 0 0" :: Pattern Int)