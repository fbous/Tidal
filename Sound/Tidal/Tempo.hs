--- conflicted
+++ resolved
@@ -166,13 +166,10 @@
 cpsSetter :: IO (Double -> IO ())
 cpsSetter = do (f, _) <- cpsUtils
                return f
-<<<<<<< HEAD
-
-=======
+
 clocked :: (Tempo -> Int -> IO ()) -> IO ()
 clocked = clockedTick 1
                          
->>>>>>> 1a4782eb
 clockedTick :: Int -> (Tempo -> Int -> IO ()) -> IO ()
 clockedTick tpb callback =
   do (mTempo, _, mCps) <- runClient
@@ -314,11 +311,7 @@
         Just WS.ConnectionClosed -> liftIO $ modifyMVar_ clientState $ \s -> do
             let s' = removeClient conn s
             return s'
-<<<<<<< HEAD
         _ -> return ()
-=======
-        _ -> return ()
-
 
 serverAct :: String -> ServerMode -> MVar Tempo -> MVar ClientState -> IO ()
 serverAct ('c':'p':'s':' ':n) mode tempoState clientState = setCps (read n) mode tempoState clientState
@@ -345,7 +338,4 @@
                                               putMVar tempoState tempo'
                                               return ()
                                               
-setNudge n (Slave sock) tempoState clientState = sendOSC sock $ Message "/nudge" [Float (realToFrac n)]
-
-  
->>>>>>> 1a4782eb
+setNudge n (Slave sock) tempoState clientState = sendOSC sock $ Message "/nudge" [Float (realToFrac n)]