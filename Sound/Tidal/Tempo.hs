--- conflicted
+++ resolved
@@ -249,16 +249,8 @@
 serverApp tempoState clientState pending = do
     conn <- TConnection <$> newUnique <*> WS.acceptRequest pending
     tempo <- liftIO $ readMVar tempoState
-<<<<<<< HEAD
     liftIO $ WS.sendTextData (wsConn conn) $ T.pack $ show tempo
     clients <- liftIO $ readMVar clientState
-    liftIO $ modifyMVar_ clientState $ \s -> return $ addClient conn s
-    serverLoop conn tempoState clientState
-
-serverLoop :: TConnection -> MVar Tempo -> MVar ClientState -> IO ()
-=======
-    liftIO $ WS.sendTextData conn $ T.pack $ show tempo
-    -- clients <- liftIO $ readMVar clientState
     liftIO $ modifyMVar_ clientState $ \s -> return $ addClient conn s
     serverLoop conn tempoState clientState
 
@@ -291,8 +283,7 @@
                return ()
         act _ _ _ _  = return ()
 
-serverLoop :: WS.Connection -> MVar Tempo -> MVar ClientState -> IO ()
->>>>>>> 437f3219
+serverLoop :: TConnection -> MVar Tempo -> MVar ClientState -> IO ()
 serverLoop conn tempoState clientState = E.handle catchDisconnect $ 
   forever $ do
     msg <- WS.receiveData $ wsConn conn
