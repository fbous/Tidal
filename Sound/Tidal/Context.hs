module Sound.Tidal.Context (module C) where

import Control.Concurrent as C
import Data.List as C
import Control.Applicative as C
import Data.Ratio as C
import Data.Monoid as C
import Sound.Tidal.Parse as C
import Sound.Tidal.Pattern as C
-- import Sound.Tidal.PatternList as C
import Sound.Tidal.Stream as C
import Sound.Tidal.Dirt as C
import Sound.Tidal.Strategies as C
import Sound.Tidal.Tempo as C
import Sound.Tidal.Time as C
import Sound.Tidal.Sieve as C
import Sound.Tidal.SuperCollider as C
import Sound.Tidal.Params as C
import Sound.Tidal.Transition as C
import Sound.Tidal.EspGrid as C
import Sound.Tidal.MultiMode as C
import Sound.Tidal.Version as C
<<<<<<< HEAD
import qualified Sound.Tidal.Scales as Scales
import qualified Sound.Tidal.Chords as Chords
=======
import Sound.Tidal.Chords as C (chord)
import Sound.Tidal.Scales as C (scaleP)

import qualified Sound.Tidal.Scales as C.Scales
import qualified Sound.Tidal.Chords as C.Chords
>>>>>>> 1a4782eb
<|MERGE_RESOLUTION|>--- conflicted
+++ resolved
@@ -20,13 +20,8 @@
 import Sound.Tidal.EspGrid as C
 import Sound.Tidal.MultiMode as C
 import Sound.Tidal.Version as C
-<<<<<<< HEAD
-import qualified Sound.Tidal.Scales as Scales
-import qualified Sound.Tidal.Chords as Chords
-=======
 import Sound.Tidal.Chords as C (chord)
 import Sound.Tidal.Scales as C (scaleP)
 
 import qualified Sound.Tidal.Scales as C.Scales
-import qualified Sound.Tidal.Chords as C.Chords
->>>>>>> 1a4782eb
+import qualified Sound.Tidal.Chords as C.Chords